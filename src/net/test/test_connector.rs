--- conflicted
+++ resolved
@@ -12,15 +12,9 @@
 use std::io;
 use std::net::SocketAddr;
 
-<<<<<<< HEAD
-pub struct TestConnector {
-    pub(crate) keychain: KeyChain,
-    pub(crate) peers: HashMap<PublicKey, SocketAddr>,
-=======
 pub(crate) struct TestConnector {
-    keychain: KeyChain,
-    peers: HashMap<PublicKey, SocketAddr>,
->>>>>>> 415aa9a2
+    pub keychain: KeyChain,
+    pub peers: HashMap<PublicKey, SocketAddr>,
 }
 
 #[derive(Doom)]
