--- conflicted
+++ resolved
@@ -150,12 +150,7 @@
         link::rendezvous::{Server, ServerSettings},
     };
     use std::time::Duration;
-<<<<<<< HEAD
-
-    use tokio::net::lookup_host;
-=======
->>>>>>> 708a1100
-    use tokio::time;
+    use tokio::{net::lookup_host, time};
 
     async fn setup_server(address: &'static str, shard_sizes: Vec<usize>) -> Server {
         let addr = lookup_host(address).await.unwrap().next().unwrap();
