--- conflicted
+++ resolved
@@ -10,20 +10,12 @@
 use async_trait::async_trait;
 use doomstack::{here, Doom, ResultExt, Stack, Top};
 use std::net::Ipv4Addr;
-<<<<<<< HEAD
-
-use tokio::net::TcpListener;
-use tokio::sync::{
-    mpsc,
-    mpsc::{Receiver, Sender},
-=======
 use tokio::{
     net::TcpListener,
     sync::{
         mpsc,
         mpsc::{Receiver, Sender},
     },
->>>>>>> 708a1100
 };
 
 use tokio_udt::UdtListener;
