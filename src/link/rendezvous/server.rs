--- conflicted
+++ resolved
@@ -1,7 +1,6 @@
 use crate::{
     crypto::{Identity, KeyCard},
-    link::rendezvous::listener::RawListener,
-    link::rendezvous::{Request, Response, ServerSettings, ShardId},
+    link::rendezvous::{listener::RawListener, Request, Response, ServerSettings, ShardId},
     net::{traits::TransportProtocol, PlainConnection},
     sync::fuse::Fuse,
 };
@@ -12,16 +11,8 @@
     net::SocketAddr,
     sync::Arc,
 };
-<<<<<<< HEAD
-
 use tokio::{io, net::TcpListener};
 use tokio_udt::UdtListener;
-=======
-use tokio::{
-    io,
-    net::{TcpListener, ToSocketAddrs},
-};
->>>>>>> 708a1100
 
 pub struct Server {
     _fuse: Fuse,
